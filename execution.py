import sys
import copy
import logging
import threading
import heapq
import traceback
from enum import Enum
import inspect
from typing import List, Literal, NamedTuple, Optional

import torch
import nodes

import comfy.model_management
import comfy.graph_utils
from comfy.graph import get_input_info, ExecutionList, DynamicPrompt, ExecutionBlocker
from comfy.graph_utils import is_link, GraphBuilder
from comfy.caching import HierarchicalCache, LRUCache, CacheKeySetInputSignature, CacheKeySetInputSignatureWithID, CacheKeySetID
from comfy.cli_args import args

class ExecutionResult(Enum):
    SUCCESS = 0
    FAILURE = 1
    PENDING = 2

class DuplicateNodeError(Exception):
    pass

class IsChangedCache:
    def __init__(self, dynprompt, outputs_cache):
        self.dynprompt = dynprompt
        self.outputs_cache = outputs_cache
        self.is_changed = {}

    def get(self, node_id):
        if node_id not in self.is_changed:
            node = self.dynprompt.get_node(node_id)
            class_type = node["class_type"]
            class_def = nodes.NODE_CLASS_MAPPINGS[class_type]
            if hasattr(class_def, "IS_CHANGED"):
                if "is_changed" in node:
                    self.is_changed[node_id] = node["is_changed"]
                else:
                    input_data_all, _ = get_input_data(node["inputs"], class_def, node_id, self.outputs_cache)
                    try:
                        is_changed = map_node_over_list(class_def, input_data_all, "IS_CHANGED")
                        node["is_changed"] = [None if isinstance(x, ExecutionBlocker) else x for x in is_changed]
                        self.is_changed[node_id] = node["is_changed"]
                    except:
                        node["is_changed"] = float("NaN")
                        self.is_changed[node_id] = node["is_changed"]
            else:
                self.is_changed[node_id] = False
        return self.is_changed[node_id]

class CacheSet:
    def __init__(self, lru_size=None):
        if lru_size is None or lru_size == 0:
            self.init_classic_cache() 
        else:
            self.init_lru_cache(lru_size)
        self.all = [self.outputs, self.ui, self.objects]

    # Useful for those with ample RAM/VRAM -- allows experimenting without
    # blowing away the cache every time
    def init_lru_cache(self, cache_size):
        self.outputs = LRUCache(CacheKeySetInputSignature, max_size=cache_size)
        self.ui = LRUCache(CacheKeySetInputSignatureWithID, max_size=cache_size)
        self.objects = HierarchicalCache(CacheKeySetID)

    # Performs like the old cache -- dump data ASAP
    def init_classic_cache(self):
        self.outputs = HierarchicalCache(CacheKeySetInputSignature)
        self.ui = HierarchicalCache(CacheKeySetInputSignatureWithID)
        self.objects = HierarchicalCache(CacheKeySetID)

    def recursive_debug_dump(self):
        result = {
            "outputs": self.outputs.recursive_debug_dump(),
            "ui": self.ui.recursive_debug_dump(),
        }
        return result

def get_input_data(inputs, class_def, unique_id, outputs=None, dynprompt=None, extra_data={}):
    valid_inputs = class_def.INPUT_TYPES()
    input_data_all = {}
    missing_keys = {}
    for x in inputs:
        input_data = inputs[x]
        input_type, input_category, input_info = get_input_info(class_def, x)
        def mark_missing():
            missing_keys[x] = True
            input_data_all[x] = (None,)
        if is_link(input_data) and (not input_info or not input_info.get("rawLink", False)):
            input_unique_id = input_data[0]
            output_index = input_data[1]
            if outputs is None:
                mark_missing()
                continue # This might be a lazily-evaluated input
            cached_output = outputs.get(input_unique_id)
            if cached_output is None:
                mark_missing()
                continue
            if output_index >= len(cached_output):
                mark_missing()
                continue
            obj = cached_output[output_index]
            input_data_all[x] = obj
        elif input_category is not None:
            input_data_all[x] = [input_data]

    if "hidden" in valid_inputs:
        h = valid_inputs["hidden"]
        for x in h:
            if h[x] == "PROMPT":
                input_data_all[x] = [dynprompt.get_original_prompt() if dynprompt is not None else {}]
            if h[x] == "DYNPROMPT":
                input_data_all[x] = [dynprompt]
            if h[x] == "EXTRA_PNGINFO":
                input_data_all[x] = [extra_data.get('extra_pnginfo', None)]
            if h[x] == "UNIQUE_ID":
                input_data_all[x] = [unique_id]
    return input_data_all, missing_keys

def map_node_over_list(obj, input_data_all, func, allow_interrupt=False, execution_block_cb=None, pre_execute_cb=None):
    # check if node wants the lists
    input_is_list = False
    if hasattr(obj, "INPUT_IS_LIST"):
        input_is_list = obj.INPUT_IS_LIST

    if len(input_data_all) == 0:
        max_len_input = 0
    else:
        max_len_input = max([len(x) for x in input_data_all.values()])
     
    # get a slice of inputs, repeat last input when list isn't long enough
    def slice_dict(d, i):
        d_new = dict()
        for k,v in d.items():
            d_new[k] = v[i if len(v) > i else -1]
        return d_new
    
    results = []
    if input_is_list:
        if allow_interrupt:
            nodes.before_node_execution()
        execution_block = None
        for k, v in input_data_all.items():
            for input in v:
                if isinstance(v, ExecutionBlocker):
                    execution_block = execution_block_cb(v) if execution_block_cb is not None else v
                    break

        if execution_block is None:
            if pre_execute_cb is not None:
                pre_execute_cb(0)
            results.append(getattr(obj, func)(**input_data_all))
        else:
            results.append(execution_block)
    elif max_len_input == 0:
        if allow_interrupt:
            nodes.before_node_execution()
        results.append(getattr(obj, func)())
    else: 
        for i in range(max_len_input):
            if allow_interrupt:
                nodes.before_node_execution()
            input_dict = slice_dict(input_data_all, i)
            execution_block = None
            for k, v in input_dict.items():
                if isinstance(v, ExecutionBlocker):
                    execution_block = execution_block_cb(v) if execution_block_cb is not None else v
                    break
            if execution_block is None:
                if pre_execute_cb is not None:
                    pre_execute_cb(i)
                results.append(getattr(obj, func)(**input_dict))
            else:
                results.append(execution_block)
    return results

def merge_result_data(results, obj):
    # check which outputs need concatenating
    output = []
    output_is_list = [False] * len(results[0])
    if hasattr(obj, "OUTPUT_IS_LIST"):
        output_is_list = obj.OUTPUT_IS_LIST

    # merge node execution results
    for i, is_list in zip(range(len(results[0])), output_is_list):
        if is_list:
            output.append([x for o in results for x in o[i]])
        else:
            output.append([o[i] for o in results])
    return output

def get_output_data(obj, input_data_all, execution_block_cb=None, pre_execute_cb=None):
    
    results = []
    uis = []
    subgraph_results = []
    return_values = map_node_over_list(obj, input_data_all, obj.FUNCTION, allow_interrupt=True, execution_block_cb=execution_block_cb, pre_execute_cb=pre_execute_cb)
    has_subgraph = False
    for i in range(len(return_values)):
        r = return_values[i]
        if isinstance(r, dict):
            if 'ui' in r:
                uis.append(r['ui'])
            if 'expand' in r:
                # Perform an expansion, but do not append results
                has_subgraph = True
                new_graph = r['expand']
                result = r.get("result", None)
                if isinstance(result, ExecutionBlocker):
                    result = tuple([result] * len(obj.RETURN_TYPES))
                subgraph_results.append((new_graph, result))
            elif 'result' in r:
                result = r.get("result", None)
                if isinstance(result, ExecutionBlocker):
                    result = tuple([result] * len(obj.RETURN_TYPES))
                results.append(result)
                subgraph_results.append((None, result))
        else:
            if isinstance(r, ExecutionBlocker):
                r = tuple([r] * len(obj.RETURN_TYPES))
            results.append(r)
            subgraph_results.append((None, r))
    
    if has_subgraph:
        output = subgraph_results
    elif len(results) > 0:
        output = merge_result_data(results, obj)
    else:
        output = []
    ui = dict()    
    if len(uis) > 0:
        ui = {k: [y for x in uis for y in x[k]] for k in uis[0].keys()}
    return output, ui, has_subgraph

def format_value(x):
    if x is None:
        return None
    elif isinstance(x, (int, float, bool, str)):
        return x
    else:
        return str(x)

def execute(server, dynprompt, caches, current_item, extra_data, executed, prompt_id, execution_list, pending_subgraph_results):
    unique_id = current_item
    real_node_id = dynprompt.get_real_node_id(unique_id)
    display_node_id = dynprompt.get_display_node_id(unique_id)
    parent_node_id = dynprompt.get_parent_node_id(unique_id)
    inputs = dynprompt.get_node(unique_id)['inputs']
    class_type = dynprompt.get_node(unique_id)['class_type']
    class_def = nodes.NODE_CLASS_MAPPINGS[class_type]
    if caches.outputs.get(unique_id) is not None:
        if server.client_id is not None:
            cached_output = caches.ui.get(unique_id) or {}
            server.send_sync("executed", { "node": unique_id, "display_node": display_node_id, "output": cached_output.get("output",None), "prompt_id": prompt_id }, server.client_id)
        return (ExecutionResult.SUCCESS, None, None)

    input_data_all = None
    try:
        if unique_id in pending_subgraph_results:
            cached_results = pending_subgraph_results[unique_id]
            resolved_outputs = []
            for is_subgraph, result in cached_results:
                if not is_subgraph:
                    resolved_outputs.append(result)
                else:
                    resolved_output = []
                    for r in result:
                        if is_link(r):
                            source_node, source_output = r[0], r[1]
                            node_output = caches.outputs.get(source_node)[source_output]
                            for o in node_output:
                                resolved_output.append(o)

                        else:
                            resolved_output.append(r)
                    resolved_outputs.append(tuple(resolved_output))
            output_data = merge_result_data(resolved_outputs, class_def)
            output_ui = []
            has_subgraph = False
        else:
            input_data_all, missing_keys = get_input_data(inputs, class_def, unique_id, caches.outputs, dynprompt, extra_data)
            if server.client_id is not None:
                server.last_node_id = display_node_id
                server.send_sync("executing", { "node": unique_id, "display_node": display_node_id, "prompt_id": prompt_id }, server.client_id)

            obj = caches.objects.get(unique_id)
            if obj is None:
                obj = class_def()
                caches.objects.set(unique_id, obj)

            if hasattr(obj, "check_lazy_status"):
                required_inputs = map_node_over_list(obj, input_data_all, "check_lazy_status", allow_interrupt=True)
                required_inputs = set(sum([r for r in required_inputs if isinstance(r,list)], []))
                required_inputs = [x for x in required_inputs if isinstance(x,str) and (
                    x not in input_data_all or x in missing_keys
                )]
                if len(required_inputs) > 0:
                    for i in required_inputs:
                        execution_list.make_input_strong_link(unique_id, i)
                    return (ExecutionResult.PENDING, None, None)

            def execution_block_cb(block):
                if block.message is not None:
                    mes = {
                        "prompt_id": prompt_id,
                        "node_id": unique_id,
                        "node_type": class_type,
                        "executed": list(executed),

                        "exception_message": f"Execution Blocked: {block.message}",
                        "exception_type": "ExecutionBlocked",
                        "traceback": [],
                        "current_inputs": [],
                        "current_outputs": [],
                    }
                    server.send_sync("execution_error", mes, server.client_id)
                    return ExecutionBlocker(None)
                else:
                    return block
            def pre_execute_cb(call_index):
                GraphBuilder.set_default_prefix(unique_id, call_index, 0)
            output_data, output_ui, has_subgraph = get_output_data(obj, input_data_all, execution_block_cb=execution_block_cb, pre_execute_cb=pre_execute_cb)
        if len(output_ui) > 0:
            caches.ui.set(unique_id, {
                "meta": {
                    "node_id": unique_id,
                    "display_node": display_node_id,
                    "parent_node": parent_node_id,
                    "real_node_id": real_node_id,
                },
                "output": output_ui
            })
            if server.client_id is not None:
                server.send_sync("executed", { "node": unique_id, "display_node": display_node_id, "output": output_ui, "prompt_id": prompt_id }, server.client_id)
        if has_subgraph:
            cached_outputs = []
            new_node_ids = []
            new_output_ids = []
            new_output_links = []
            for i in range(len(output_data)):
                new_graph, node_outputs = output_data[i]
                if new_graph is None:
                    cached_outputs.append((False, node_outputs))
                else:
                    # Check for conflicts
                    for node_id in new_graph.keys():
                        if dynprompt.has_node(node_id):
                            raise DuplicateNodeError(f"Attempt to add duplicate node {node_id}. Ensure node ids are unique and deterministic or use graph_utils.GraphBuilder.")
                    for node_id, node_info in new_graph.items():
                        new_node_ids.append(node_id)
                        display_id = node_info.get("override_display_id", unique_id)
                        dynprompt.add_ephemeral_node(node_id, node_info, unique_id, display_id)
                        # Figure out if the newly created node is an output node
                        class_type = node_info["class_type"]
                        class_def = nodes.NODE_CLASS_MAPPINGS[class_type]
                        if hasattr(class_def, 'OUTPUT_NODE') and class_def.OUTPUT_NODE == True:
                            new_output_ids.append(node_id)
                    for i in range(len(node_outputs)):
                        if is_link(node_outputs[i]):
                            from_node_id, from_socket = node_outputs[i][0], node_outputs[i][1]
                            new_output_links.append((from_node_id, from_socket))
                    cached_outputs.append((True, node_outputs))
            new_node_ids = set(new_node_ids)
            for cache in caches.all:
                cache.ensure_subcache_for(unique_id, new_node_ids).clean_unused()
            for node_id in new_output_ids:
                execution_list.add_node(node_id)
            for link in new_output_links:
                execution_list.add_strong_link(link[0], link[1], unique_id)
            pending_subgraph_results[unique_id] = cached_outputs
            return (ExecutionResult.PENDING, None, None)
        caches.outputs.set(unique_id, output_data)
    except comfy.model_management.InterruptProcessingException as iex:
        logging.info("Processing interrupted")

        # skip formatting inputs/outputs
        error_details = {
            "node_id": real_node_id,
        }

        return (ExecutionResult.FAILURE, error_details, iex)
    except Exception as ex:
        typ, _, tb = sys.exc_info()
        exception_type = full_type_name(typ)
        input_data_formatted = {}
        if input_data_all is not None:
            input_data_formatted = {}
            for name, inputs in input_data_all.items():
                input_data_formatted[name] = [format_value(x) for x in inputs]

<<<<<<< HEAD
        logging.error("!!! Exception during processing !!!")
=======
        output_data_formatted = {}
        for node_id, node_outputs in outputs.items():
            output_data_formatted[node_id] = [[format_value(x) for x in l] for l in node_outputs]

        logging.error(f"!!! Exception during processing!!! {ex}")
>>>>>>> 4ee9aad6
        logging.error(traceback.format_exc())

        error_details = {
            "node_id": real_node_id,
            "exception_message": str(ex),
            "exception_type": exception_type,
            "traceback": traceback.format_tb(tb),
            "current_inputs": input_data_formatted
        }
        return (ExecutionResult.FAILURE, error_details, ex)

    executed.add(unique_id)

    return (ExecutionResult.SUCCESS, None, None)

class PromptExecutor:
    def __init__(self, server, lru_size=None):
        self.lru_size = lru_size
        self.server = server
        self.reset()

    def reset(self):
        self.caches = CacheSet(self.lru_size)
        self.status_messages = []
        self.success = True

    def add_message(self, event, data, broadcast: bool):
        self.status_messages.append((event, data))
        if self.server.client_id is not None or broadcast:
            self.server.send_sync(event, data, self.server.client_id)

    def handle_execution_error(self, prompt_id, prompt, current_outputs, executed, error, ex):
        node_id = error["node_id"]
        class_type = prompt[node_id]["class_type"]

        # First, send back the status to the frontend depending
        # on the exception type
        if isinstance(ex, comfy.model_management.InterruptProcessingException):
            mes = {
                "prompt_id": prompt_id,
                "node_id": node_id,
                "node_type": class_type,
                "executed": list(executed),
            }
            self.add_message("execution_interrupted", mes, broadcast=True)
        else:
            mes = {
                "prompt_id": prompt_id,
                "node_id": node_id,
                "node_type": class_type,
                "executed": list(executed),
                "exception_message": error["exception_message"],
                "exception_type": error["exception_type"],
                "traceback": error["traceback"],
                "current_inputs": error["current_inputs"],
                "current_outputs": list(current_outputs),
            }
            self.add_message("execution_error", mes, broadcast=False)
        
    def execute(self, prompt, prompt_id, extra_data={}, execute_outputs=[]):
        nodes.interrupt_processing(False)

        if "client_id" in extra_data:
            self.server.client_id = extra_data["client_id"]
        else:
            self.server.client_id = None

        self.status_messages = []
        self.add_message("execution_start", { "prompt_id": prompt_id}, broadcast=False)

        with torch.inference_mode():
            dynamic_prompt = DynamicPrompt(prompt)
            is_changed_cache = IsChangedCache(dynamic_prompt, self.caches.outputs)
            for cache in self.caches.all:
                cache.set_prompt(dynamic_prompt, prompt.keys(), is_changed_cache)
                cache.clean_unused()

            current_outputs = self.caches.outputs.all_node_ids()

            comfy.model_management.cleanup_models(keep_clone_weights_loaded=True)
            self.add_message("execution_cached",
                          { "nodes": list(current_outputs) , "prompt_id": prompt_id},
                          broadcast=False)
            pending_subgraph_results = {}
            executed = set()
            execution_list = ExecutionList(dynamic_prompt, self.caches.outputs)
            for node_id in list(execute_outputs):
                execution_list.add_node(node_id)

            while not execution_list.is_empty():
                node_id, error, ex = execution_list.stage_node_execution()
                if error is not None:
                    self.handle_execution_error(prompt_id, dynamic_prompt.original_prompt, current_outputs, executed, error, ex)
                    break

                result, error, ex = execute(self.server, dynamic_prompt, self.caches, node_id, extra_data, executed, prompt_id, execution_list, pending_subgraph_results)
                if result == ExecutionResult.FAILURE:
                    self.handle_execution_error(prompt_id, dynamic_prompt.original_prompt, current_outputs, executed, error, ex)
                    break
                elif result == ExecutionResult.PENDING:
                    execution_list.unstage_node_execution()
                else: # result == ExecutionResult.SUCCESS:
                    execution_list.complete_node_execution()

            ui_outputs = {}
            meta_outputs = {}
            for ui_info in self.caches.ui.all_active_values():
                node_id = ui_info["meta"]["node_id"]
                ui_outputs[node_id] = ui_info["output"]
                meta_outputs[node_id] = ui_info["meta"]
            self.history_result = {
                "outputs": ui_outputs,
                "meta": meta_outputs,
            }
            self.server.last_node_id = None
            if comfy.model_management.DISABLE_SMART_MEMORY:
                comfy.model_management.unload_all_models()



def validate_inputs(prompt, item, validated):
    unique_id = item
    if unique_id in validated:
        return validated[unique_id]

    inputs = prompt[unique_id]['inputs']
    class_type = prompt[unique_id]['class_type']
    obj_class = nodes.NODE_CLASS_MAPPINGS[class_type]

    class_inputs = obj_class.INPUT_TYPES()
    valid_inputs = set(class_inputs.get('required',{})).union(set(class_inputs.get('optional',{})))

    errors = []
    valid = True

    validate_function_inputs = []
    if hasattr(obj_class, "VALIDATE_INPUTS"):
        validate_function_inputs = inspect.getfullargspec(obj_class.VALIDATE_INPUTS).args
    received_types = {}

    for x in valid_inputs:
        type_input, input_category, extra_info = get_input_info(obj_class, x)
        assert extra_info is not None
        if x not in inputs:
            if input_category == "required":
                error = {
                    "type": "required_input_missing",
                    "message": "Required input is missing",
                    "details": f"{x}",
                    "extra_info": {
                        "input_name": x
                    }
                }
                errors.append(error)
            continue

        val = inputs[x]
        info = (type_input, extra_info)
        if isinstance(val, list):
            if len(val) != 2:
                error = {
                    "type": "bad_linked_input",
                    "message": "Bad linked input, must be a length-2 list of [node_id, slot_index]",
                    "details": f"{x}",
                    "extra_info": {
                        "input_name": x,
                        "input_config": info,
                        "received_value": val
                    }
                }
                errors.append(error)
                continue

            o_id = val[0]
            o_class_type = prompt[o_id]['class_type']
            r = nodes.NODE_CLASS_MAPPINGS[o_class_type].RETURN_TYPES
            received_type = r[val[1]]
            received_types[x] = received_type
            if 'input_types' not in validate_function_inputs and received_type != type_input:
                details = f"{x}, {received_type} != {type_input}"
                error = {
                    "type": "return_type_mismatch",
                    "message": "Return type mismatch between linked nodes",
                    "details": details,
                    "extra_info": {
                        "input_name": x,
                        "input_config": info,
                        "received_type": received_type,
                        "linked_node": val
                    }
                }
                errors.append(error)
                continue
            try:
                r = validate_inputs(prompt, o_id, validated)
                if r[0] is False:
                    # `r` will be set in `validated[o_id]` already
                    valid = False
                    continue
            except Exception as ex:
                typ, _, tb = sys.exc_info()
                valid = False
                exception_type = full_type_name(typ)
                reasons = [{
                    "type": "exception_during_inner_validation",
                    "message": "Exception when validating inner node",
                    "details": str(ex),
                    "extra_info": {
                        "input_name": x,
                        "input_config": info,
                        "exception_message": str(ex),
                        "exception_type": exception_type,
                        "traceback": traceback.format_tb(tb),
                        "linked_node": val
                    }
                }]
                validated[o_id] = (False, reasons, o_id)
                continue
        else:
            try:
                if type_input == "INT":
                    val = int(val)
                    inputs[x] = val
                if type_input == "FLOAT":
                    val = float(val)
                    inputs[x] = val
                if type_input == "STRING":
                    val = str(val)
                    inputs[x] = val
                if type_input == "BOOLEAN":
                    val = bool(val)
                    inputs[x] = val
            except Exception as ex:
                error = {
                    "type": "invalid_input_type",
                    "message": f"Failed to convert an input value to a {type_input} value",
                    "details": f"{x}, {val}, {ex}",
                    "extra_info": {
                        "input_name": x,
                        "input_config": info,
                        "received_value": val,
                        "exception_message": str(ex)
                    }
                }
                errors.append(error)
                continue

            if x not in validate_function_inputs:
                if "min" in extra_info and val < extra_info["min"]:
                    error = {
                        "type": "value_smaller_than_min",
                        "message": "Value {} smaller than min of {}".format(val, extra_info["min"]),
                        "details": f"{x}",
                        "extra_info": {
                            "input_name": x,
                            "input_config": info,
                            "received_value": val,
                        }
                    }
                    errors.append(error)
                    continue
                if "max" in extra_info and val > extra_info["max"]:
                    error = {
                        "type": "value_bigger_than_max",
                        "message": "Value {} bigger than max of {}".format(val, extra_info["max"]),
                        "details": f"{x}",
                        "extra_info": {
                            "input_name": x,
                            "input_config": info,
                            "received_value": val,
                        }
                    }
                    errors.append(error)
                    continue

                if isinstance(type_input, list):
                    if val not in type_input:
                        input_config = info
                        list_info = ""

                        # Don't send back gigantic lists like if they're lots of
                        # scanned model filepaths
                        if len(type_input) > 20:
                            list_info = f"(list of length {len(type_input)})"
                            input_config = None
                        else:
                            list_info = str(type_input)

                        error = {
                            "type": "value_not_in_list",
                            "message": "Value not in list",
                            "details": f"{x}: '{val}' not in {list_info}",
                            "extra_info": {
                                "input_name": x,
                                "input_config": input_config,
                                "received_value": val,
                            }
                        }
                        errors.append(error)
                        continue

    if len(validate_function_inputs) > 0:
        input_data_all, _ = get_input_data(inputs, obj_class, unique_id)
        input_filtered = {}
        for x in input_data_all:
            if x in validate_function_inputs:
                input_filtered[x] = input_data_all[x]
        if 'input_types' in validate_function_inputs:
            input_filtered['input_types'] = [received_types]

        #ret = obj_class.VALIDATE_INPUTS(**input_filtered)
        ret = map_node_over_list(obj_class, input_filtered, "VALIDATE_INPUTS")
        for x in input_filtered:
            for i, r in enumerate(ret):
                if r is not True and not isinstance(r, ExecutionBlocker):
                    details = f"{x}"
                    if r is not False:
                        details += f" - {str(r)}"

                    error = {
                        "type": "custom_validation_failed",
                        "message": "Custom validation failed for node",
                        "details": details,
                        "extra_info": {
                            "input_name": x,
                        }
                    }
                    errors.append(error)
                    continue

    if len(errors) > 0 or valid is not True:
        ret = (False, errors, unique_id)
    else:
        ret = (True, [], unique_id)

    validated[unique_id] = ret
    return ret

def full_type_name(klass):
    module = klass.__module__
    if module == 'builtins':
        return klass.__qualname__
    return module + '.' + klass.__qualname__

def validate_prompt(prompt):
    outputs = set()
    for x in prompt:
        class_ = nodes.NODE_CLASS_MAPPINGS[prompt[x]['class_type']]
        if hasattr(class_, 'OUTPUT_NODE') and class_.OUTPUT_NODE == True:
            outputs.add(x)

    if len(outputs) == 0:
        error = {
            "type": "prompt_no_outputs",
            "message": "Prompt has no outputs",
            "details": "",
            "extra_info": {}
        }
        return (False, error, [], [])

    good_outputs = set()
    errors = []
    node_errors = {}
    validated = {}
    for o in outputs:
        valid = False
        reasons = []
        try:
            m = validate_inputs(prompt, o, validated)
            valid = m[0]
            reasons = m[1]
        except Exception as ex:
            typ, _, tb = sys.exc_info()
            valid = False
            exception_type = full_type_name(typ)
            reasons = [{
                "type": "exception_during_validation",
                "message": "Exception when validating node",
                "details": str(ex),
                "extra_info": {
                    "exception_type": exception_type,
                    "traceback": traceback.format_tb(tb)
                }
            }]
            validated[o] = (False, reasons, o)

        if valid is True:
            good_outputs.add(o)
        else:
            logging.error(f"Failed to validate prompt for output {o}:")
            if len(reasons) > 0:
                logging.error("* (prompt):")
                for reason in reasons:
                    logging.error(f"  - {reason['message']}: {reason['details']}")
            errors += [(o, reasons)]
            for node_id, result in validated.items():
                valid = result[0]
                reasons = result[1]
                # If a node upstream has errors, the nodes downstream will also
                # be reported as invalid, but there will be no errors attached.
                # So don't return those nodes as having errors in the response.
                if valid is not True and len(reasons) > 0:
                    if node_id not in node_errors:
                        class_type = prompt[node_id]['class_type']
                        node_errors[node_id] = {
                            "errors": reasons,
                            "dependent_outputs": [],
                            "class_type": class_type
                        }
                        logging.error(f"* {class_type} {node_id}:")
                        for reason in reasons:
                            logging.error(f"  - {reason['message']}: {reason['details']}")
                    node_errors[node_id]["dependent_outputs"].append(o)
            logging.error("Output will be ignored")

    if len(good_outputs) == 0:
        errors_list = []
        for o, errors in errors:
            for error in errors:
                errors_list.append(f"{error['message']}: {error['details']}")
        errors_list = "\n".join(errors_list)

        error = {
            "type": "prompt_outputs_failed_validation",
            "message": "Prompt outputs failed validation",
            "details": errors_list,
            "extra_info": {}
        }

        return (False, error, list(good_outputs), node_errors)

    return (True, None, list(good_outputs), node_errors)

MAXIMUM_HISTORY_SIZE = 10000

class PromptQueue:
    def __init__(self, server):
        self.server = server
        self.mutex = threading.RLock()
        self.not_empty = threading.Condition(self.mutex)
        self.task_counter = 0
        self.queue = []
        self.currently_running = {}
        self.history = {}
        self.flags = {}
        server.prompt_queue = self

    def put(self, item):
        with self.mutex:
            heapq.heappush(self.queue, item)
            self.server.queue_updated()
            self.not_empty.notify()

    def get(self, timeout=None):
        with self.not_empty:
            while len(self.queue) == 0:
                self.not_empty.wait(timeout=timeout)
                if timeout is not None and len(self.queue) == 0:
                    return None
            item = heapq.heappop(self.queue)
            i = self.task_counter
            self.currently_running[i] = copy.deepcopy(item)
            self.task_counter += 1
            self.server.queue_updated()
            return (item, i)

    class ExecutionStatus(NamedTuple):
        status_str: Literal['success', 'error']
        completed: bool
        messages: List[str]

    def task_done(self, item_id, history_result,
                  status: Optional['PromptQueue.ExecutionStatus']):
        with self.mutex:
            prompt = self.currently_running.pop(item_id)
            if len(self.history) > MAXIMUM_HISTORY_SIZE:
                self.history.pop(next(iter(self.history)))

            status_dict: Optional[dict] = None
            if status is not None:
                status_dict = copy.deepcopy(status._asdict())

            self.history[prompt[1]] = {
                "prompt": prompt,
                "outputs": {},
                'status': status_dict,
            }
            self.history[prompt[1]].update(history_result)
            self.server.queue_updated()

    def get_current_queue(self):
        with self.mutex:
            out = []
            for x in self.currently_running.values():
                out += [x]
            return (out, copy.deepcopy(self.queue))

    def get_tasks_remaining(self):
        with self.mutex:
            return len(self.queue) + len(self.currently_running)

    def wipe_queue(self):
        with self.mutex:
            self.queue = []
            self.server.queue_updated()

    def delete_queue_item(self, function):
        with self.mutex:
            for x in range(len(self.queue)):
                if function(self.queue[x]):
                    if len(self.queue) == 1:
                        self.wipe_queue()
                    else:
                        self.queue.pop(x)
                        heapq.heapify(self.queue)
                    self.server.queue_updated()
                    return True
        return False

    def get_history(self, prompt_id=None, max_items=None, offset=-1):
        with self.mutex:
            if prompt_id is None:
                out = {}
                i = 0
                if offset < 0 and max_items is not None:
                    offset = len(self.history) - max_items
                for k in self.history:
                    if i >= offset:
                        out[k] = self.history[k]
                        if max_items is not None and len(out) >= max_items:
                            break
                    i += 1
                return out
            elif prompt_id in self.history:
                return {prompt_id: copy.deepcopy(self.history[prompt_id])}
            else:
                return {}

    def wipe_history(self):
        with self.mutex:
            self.history = {}

    def delete_history_item(self, id_to_delete):
        with self.mutex:
            self.history.pop(id_to_delete, None)

    def set_flag(self, name, data):
        with self.mutex:
            self.flags[name] = data
            self.not_empty.notify()

    def get_flags(self, reset=True):
        with self.mutex:
            if reset:
                ret = self.flags
                self.flags = {}
                return ret
            else:
                return self.flags.copy()<|MERGE_RESOLUTION|>--- conflicted
+++ resolved
@@ -393,15 +393,7 @@
             for name, inputs in input_data_all.items():
                 input_data_formatted[name] = [format_value(x) for x in inputs]
 
-<<<<<<< HEAD
-        logging.error("!!! Exception during processing !!!")
-=======
-        output_data_formatted = {}
-        for node_id, node_outputs in outputs.items():
-            output_data_formatted[node_id] = [[format_value(x) for x in l] for l in node_outputs]
-
-        logging.error(f"!!! Exception during processing!!! {ex}")
->>>>>>> 4ee9aad6
+        logging.error(f"!!! Exception during processing !!! {ex}")
         logging.error(traceback.format_exc())
 
         error_details = {
